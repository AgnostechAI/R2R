import { feature } from "../../feature";
import { r2rClient } from "../../r2rClient";
import {
  WrappedAPIKeyResponse,
  WrappedAPIKeysResponse,
  WrappedBooleanResponse,
  WrappedGenericMessageResponse,
  WrappedCollectionsResponse,
  WrappedTokenResponse,
  WrappedUserResponse,
  WrappedUsersResponse,
} from "../../types";
import { downloadBlob } from "../../utils";

let fs: any;
if (typeof window === "undefined") {
  import("fs").then((module) => {
    fs = module;
  });
}

export class UsersClient {
  constructor(private client: r2rClient) {}

  /**
   * Create a new user.
   * @param email User's email address
   * @param password User's password
   * @param name The name for the new user
   * @param bio The bio for the new user
   * @param profilePicture The profile picture for the new user
   * @returns WrappedUserResponse
   */
  @feature("users.create")
  async create(options: {
    email: string;
    password: string;
    name?: string;
    bio?: string;
    profilePicture?: string;
  }): Promise<WrappedUserResponse> {
    const data = {
      ...(options.email && { email: options.email }),
      ...(options.password && { password: options.password }),
      ...(options.name && { name: options.name }),
      ...(options.bio && { bio: options.bio }),
      ...(options.profilePicture && {
        profile_picture: options.profilePicture,
      }),
    };

    return this.client.makeRequest("POST", "users", {
      data: data,
    });
  }

  /**
   * Send a verification email to a user.
   * @param email User's email address
   * @returns WrappedGenericMessageResponse
   */
  @feature("users.sendVerificationEmail")
  async sendVerificationEmail(options: {
    email: string;
  }): Promise<WrappedGenericMessageResponse> {
    return this.client.makeRequest("POST", "users/send-verification-email", {
      data: options.email,
      headers: {
        "Content-Type": "text/plain",
      },
    });
  }
  /**
   * Delete a specific user.
   * Users can only delete their own account unless they are superusers.
   * @param id User ID to delete
   * @param password User's password
   * @returns
   */
  @feature("users.delete")
  async delete(options: {
    id: string;
    password: string;
  }): Promise<WrappedBooleanResponse> {
    return this.client.makeRequest("DELETE", `users/${options.id}`, {
      data: {
        password: options.password,
      },
    });
  }

  /**
   * Verify a user's email address.
   * @param email User's email address
   * @param verificationCode Verification code sent to the user's email
   */
  @feature("users.verifyEmail")
  async verifyEmail(options: {
    email: string;
    verificationCode: string;
  }): Promise<WrappedGenericMessageResponse> {
    return this.client.makeRequest("POST", "users/verify-email", {
      data: options,
    });
  }

  /**
   * Log in a user.
   * @param email User's email address
   * @param password User's password
   * @returns
   */
  @feature("users.login")
  async login(options: { email: string; password: string }): Promise<any> {
    const response = await this.client.makeRequest("POST", "users/login", {
      data: {
        username: options.email,
        password: options.password,
      },
      headers: {
        "Content-Type": "application/x-www-form-urlencoded",
      },
    });

    if (response?.results) {
      this.client.setTokens(
        response.results.accessToken.token,
        response.results.refreshToken.token,
      );
    }

    return response;
  }

  /**
   * Log in using an existing access token.
   * @param accessToken Existing access token
   * @returns
   */
  @feature("users.loginWithToken")
  async loginWithToken(options: { accessToken: string }): Promise<any> {
    this.client.setTokens(options.accessToken, null);

    try {
      const response = await this.client.makeRequest("GET", "users/me");

      return {
        results: {
          access_token: {
            token: options.accessToken,
            token_type: "access_token",
          },
        },
      };
    } catch (error) {
      this.client.setTokens(null, null);
      throw new Error("Invalid token provided");
    }
  }

  /**
   * Log out the current user.
   * @returns
   */
  @feature("users.logout")
  async logout(): Promise<WrappedGenericMessageResponse> {
    const response = await this.client.makeRequest("POST", "users/logout");
    this.client.setTokens(null, null);
    return response;
  }

  /**
   * Refresh the access token using the refresh token.
   * @returns
   */
  @feature("users.refreshAccessToken")
  async refreshAccessToken(): Promise<WrappedTokenResponse> {
    const refreshToken = this.client.getRefreshToken();
    if (!refreshToken) {
      throw new Error("No refresh token available. Please login again.");
    }

    const response = await this.client.makeRequest(
      "POST",
      "users/refresh-token",
      {
        data: refreshToken,
        headers: {
          "Content-Type": "application/x-www-form-urlencoded",
        },
      },
    );

    if (response?.results) {
      this.client.setTokens(
        response.results.accessToken.token,
        response.results.refreshToken.token,
      );
    } else {
      throw new Error("Invalid response structure");
    }

    return response;
  }

  /**
   * Change the user's password.
   * @param current_password User's current password
   * @param new_password User's new password
   * @returns
   */
  @feature("users.changePassword")
  async changePassword(options: {
    current_password: string;
    new_password: string;
  }): Promise<WrappedGenericMessageResponse> {
    return this.client.makeRequest("POST", "users/change-password", {
      data: options,
    });
  }

  /**
   * Request a password reset.
   * @param email User's email address
   * @returns
   */
  @feature("users.requestPasswordReset")
  async requestPasswordReset(options: {
    email: string;
  }): Promise<WrappedGenericMessageResponse> {
    return this.client.makeRequest("POST", "users/request-password-reset", {
      data: options,
    });
  }

  /**
   * Reset a user's password using a reset token.
   * @param reset_token Reset token sent to the user's email
   * @param new_password New password for the user
   * @returns
   */
  @feature("users.resetPassword")
  async resetPassword(options: {
    reset_token: string;
    new_password: string;
  }): Promise<WrappedGenericMessageResponse> {
    return this.client.makeRequest("POST", "users/reset-password", {
      data: options,
    });
  }

  /**
   * List users with pagination and filtering options.
   * @param email Email to filter by (partial match)
   * @param is_active Filter by active status
   * @param is_superuser Filter by superuser status
   * @param offset Specifies the number of objects to skip. Defaults to 0.
   * @param limit Specifies a limit on the number of objects to return, ranging between 1 and 100. Defaults to 100.
   * @returns
   */
  @feature("users.list")
  async list(options?: {
    email?: string;
    is_active?: boolean;
    is_superuser?: boolean;
    offset?: number;
    limit?: number;
  }): Promise<WrappedUsersResponse> {
    const params: Record<string, any> = {
      offset: options?.offset ?? 0,
      limit: options?.limit ?? 100,
    };

    if (options?.email) {
      params.email = options.email;
    }
    if (options?.is_active) {
      params.is_active = options.is_active;
    }
    if (options?.is_superuser) {
      params.is_superuser = options.is_superuser;
    }

    return this.client.makeRequest("GET", "users", {
      params,
    });
  }

  /**
   * Get a specific user.
   * @param id User ID to retrieve
   * @returns
   */
  @feature("users.retrieve")
  async retrieve(options: { id: string }): Promise<WrappedUserResponse> {
    return this.client.makeRequest("GET", `users/${options.id}`);
  }

  /**
   * Get detailed information about the currently authenticated user.
   * @returns
   */
  @feature("users.me")
  async me(): Promise<WrappedUserResponse> {
    return this.client.makeRequest("GET", `users/me`);
  }

  /**
   * Update a user.
   * @param id User ID to update
   * @param email Optional new email for the user
   * @param is_superuser Optional new superuser status for the user
   * @param name Optional new name for the user
   * @param bio Optional new bio for the user
   * @param profilePicture Optional new profile picture for the user
   * @returns
   */
  @feature("users.update")
  async update(options: {
    id: string;
    email?: string;
    is_superuser?: boolean;
    name?: string;
    bio?: string;
    profilePicture?: string;
  }): Promise<WrappedUserResponse> {
    const data = {
      ...(options.email && { email: options.email }),
      ...(options.is_superuser && { is_superuser: options.is_superuser }),
      ...(options.name && { name: options.name }),
      ...(options.bio && { bio: options.bio }),
      ...(options.profilePicture && {
        profile_picture: options.profilePicture,
      }),
    };

    return this.client.makeRequest("POST", `users/${options.id}`, {
      data,
    });
  }

  /**
   * Get all collections associated with a specific user.
   * @param id User ID to retrieve collections for
   * @param offset Specifies the number of objects to skip. Defaults to 0.
   * @param limit Specifies a limit on the number of objects to return, ranging between 1 and 100. Defaults to 100.
   * @returns
   */
  @feature("users.listCollections")
  async listCollections(options: {
    id: string;
    offset?: number;
    limit?: number;
  }): Promise<WrappedCollectionsResponse> {
    const params: Record<string, any> = {
      offset: options.offset ?? 0,
      limit: options.limit ?? 100,
    };

    return this.client.makeRequest("GET", `users/${options.id}/collections`, {
      params,
    });
  }

  /**
   * Add a user to a collection.
   * @param id User ID to add
   * @param collectionId Collection ID to add the user to
   * @returns
   */
  @feature("users.addToCollection")
  async addToCollection(options: {
    id: string;
    collectionId: string;
  }): Promise<WrappedBooleanResponse> {
    return this.client.makeRequest(
      "POST",
      `users/${options.id}/collections/${options.collectionId}`,
    );
  }

  /**
   * Remove a user from a collection.
   * @param id User ID to remove
   * @param collectionId Collection ID to remove the user from
   * @returns
   */
  @feature("users.removeFromCollection")
  async removeFromCollection(options: {
    id: string;
    collectionId: string;
  }): Promise<WrappedBooleanResponse> {
    return this.client.makeRequest(
      "DELETE",
      `users/${options.id}/collections/${options.collectionId}`,
    );
  }

  /**
   * Export users as a CSV file with support for filtering and column selection.
   *
   * @param options Export configuration options
   * @param options.outputPath Path where the CSV file should be saved (Node.js only)
   * @param options.columns Optional list of specific columns to include
   * @param options.filters Optional filters to limit which users are exported
   * @param options.includeHeader Whether to include column headers (default: true)
   * @returns Promise<Blob> in browser environments, Promise<void> in Node.js
   */
  @feature("users.export")
  async export(
    options: {
      outputPath?: string;
      columns?: string[];
      filters?: Record<string, any>;
      includeHeader?: boolean;
    } = {},
  ): Promise<Blob | void> {
    const data: Record<string, any> = {
      include_header: options.includeHeader ?? true,
    };

    if (options.columns) {
      data.columns = options.columns;
    }
    if (options.filters) {
      data.filters = options.filters;
    }

    const response = await this.client.makeRequest("POST", "users/export", {
      data,
      responseType: "arraybuffer",
      headers: { Accept: "text/csv" },
    });

    // Node environment
    if (options.outputPath && typeof process !== "undefined") {
      await fs.promises.writeFile(options.outputPath, Buffer.from(response));
      return;
    }

    // Browser
    return new Blob([response], { type: "text/csv" });
  }

  /**
   * Export users as a CSV file and save it to the user's device.
   * @param filename
   * @param options
   */
  @feature("users.exportToFile")
  async exportToFile(options: {
    filename: string;
    columns?: string[];
    filters?: Record<string, any>;
    includeHeader?: boolean;
  }): Promise<void> {
    const blob = await this.export(options);
    if (blob instanceof Blob) {
      downloadBlob(blob, options.filename);
    }
  }

  /**
   * Create a new API key for the specified user.
   * Only superusers or the user themselves may create an API key.
   * @param id ID of the user for whom to create an API key
   * @returns WrappedAPIKeyResponse
   */
  @feature("users.createApiKey")
  async createApiKey(options: {
    id: string;
    name?: string;
    description?: string;
  }): Promise<WrappedAPIKeyResponse> {
    const data = {
      ...(options.name && { name: options.name }),
      ...(options.description && { description: options.description }),
    };

    return this.client.makeRequest("POST", `users/${options.id}/api-keys`, {
      data,
    });
  }

  /**
   * List all API keys for the specified user.
   * Only superusers or the user themselves may list the API keys.
   * @param id ID of the user whose API keys to list
   * @returns WrappedAPIKeysResponse
   */
  @feature("users.listApiKeys")
  async listApiKeys(options: { id: string }): Promise<WrappedAPIKeysResponse> {
    return this.client.makeRequest("GET", `users/${options.id}/api-keys`);
  }

  /**
   * Delete a specific API key for the specified user.
   * Only superusers or the user themselves may delete the API key.
   * @param id ID of the user
   * @param keyId ID of the API key to delete
   * @returns WrappedBooleanResponse
   */
  @feature("users.deleteApiKey")
  async deleteApiKey(options: {
    id: string;
    keyId: string;
  }): Promise<WrappedBooleanResponse> {
    return this.client.makeRequest(
      "DELETE",
      `users/${options.id}/api-keys/${options.keyId}`,
    );
  }

  async getLimits(options: { id: string }): Promise<any> {
    return this.client.makeRequest("GET", `users/${options.id}/limits`);
  }
<<<<<<< HEAD


  /**
   * **Patch metadata** for a user using a Stripe-like approach.
   *
   * The `metadata` parameter merges existing metadata with new keys and values:
   * - `metadata[key] = "some value"` => sets or updates the key
   * - `metadata[key] = ""` => removes the key
   * - empty `{}` => removes all metadata keys
   *
   * @param id The user ID to patch
   * @param metadata Partial metadata updates
   * @returns WrappedUserResponse
   */
  @feature("users.patchMetadata")
  async patchMetadata(options: {
    id: string;
    metadata: Record<string, string | null>;
  }): Promise<WrappedUserResponse> {
    return this.client.makeRequest("PATCH", `users/${options.id}/metadata`, {
      data: options.metadata,
    });
  }
=======
>>>>>>> e9fc5496
}<|MERGE_RESOLUTION|>--- conflicted
+++ resolved
@@ -514,7 +514,6 @@
   async getLimits(options: { id: string }): Promise<any> {
     return this.client.makeRequest("GET", `users/${options.id}/limits`);
   }
-<<<<<<< HEAD
 
 
   /**
@@ -538,6 +537,4 @@
       data: options.metadata,
     });
   }
-=======
->>>>>>> e9fc5496
 }