--- conflicted
+++ resolved
@@ -99,7 +99,7 @@
       ...(options.taskPrompt && {
         task_prompt_override: options.taskPrompt,
       }),
-      ...(options.includeTitleIfAvailable !== undefined && {
+      ...(options.includeTitleIfAvailable && {
         include_title_if_available: options.includeTitleIfAvailable,
       }),
       ...(options.includeWebSearch && {
@@ -131,7 +131,6 @@
   }
 
   /**
-<<<<<<< HEAD
  * Engage with an intelligent RAG-powered conversational agent for complex
  * information retrieval and analysis.
  *
@@ -203,7 +202,7 @@
     ...(options.taskPrompt && {
       task_prompt: options.taskPrompt,
     }),
-    ...(typeof options.includeTitleIfAvailable !== "undefined" && {
+    ...(typeof options.includeTitleIfAvailable && {
       include_title_if_available: options.includeTitleIfAvailable,
     }),
     ...(options.conversationId && {
@@ -221,106 +220,13 @@
     ...(options.researchTools && {
       research_tools: options.researchTools,
     }),
-    ...(typeof options.useSystemContext !== "undefined" && {
+    ...(typeof options.useSystemContext !== undefined && {
       use_system_context: options.useSystemContext,
     }),
     ...(options.mode && {
       mode: options.mode,
     }),
   };
-=======
-   * Engage with an intelligent RAG-powered conversational agent for complex
-   * information retrieval and analysis.
-   *
-   * This advanced endpoint combines retrieval-augmented generation (RAG)
-   * with a conversational AI agent to provide detailed, context-aware
-   * responses based on your document collection.
-   *
-   * The agent can:
-   *    - Maintain conversation context across multiple interactions
-   *    - Dynamically search and retrieve relevant information from both
-   *      vector and knowledge graph sources
-   *    - Break down complex queries into sub-questions for comprehensive
-   *      answers
-   *    - Cite sources and provide evidence-based responses
-   *    - Handle follow-up questions and clarifications
-   *    - Navigate complex topics with multi-step reasoning
-   *
-   * Key Features:
-   *    - Hybrid search combining vector and knowledge graph approaches
-   *    - Contextual conversation management with conversation_id tracking
-   *    - Customizable generation parameters for response style and length
-   *    - Source document citation with optional title inclusion
-   *    - Streaming support for real-time responses
-   *
-   * Common Use Cases:
-   *    - Research assistance and literature review
-   *    - Document analysis and summarization
-   *    - Technical support and troubleshooting
-   *    - Educational Q&A and tutoring
-   *    - Knowledge base exploration
-   *
-   * The agent uses both vector search and knowledge graph capabilities to
-   * find and synthesize information, providing detailed, factual responses
-   * with proper attribution to source documents.
-   * @param message Current message to process
-   * @param ragGenerationConfig Configuration for RAG generation
-   * @param searchMode Search mode to use, either "basic", "advanced", or "custom"
-   * @param searchSettings Settings for the search
-   * @param taskPromptOverride Optional custom prompt to override default
-   * @param includeTitleIfAvailable Include document titles in responses when available
-   * @param conversationId ID of the conversation
-   * @param tools List of tool configurations
-   * @param maxToolContextLength Maximum context length for tool replies
-   * @param useExtendedPrompt Use extended prompt for generation
-   * @returns
-   */
-  async agent(options: {
-    message: Message;
-    ragGenerationConfig?: GenerationConfig | Record<string, any>;
-    searchMode?: "basic" | "advanced" | "custom";
-    searchSettings?: SearchSettings | Record<string, any>;
-    taskPromptOverride?: string;
-    includeTitleIfAvailable?: boolean;
-    conversationId?: string;
-    maxToolContextLength?: number;
-    tools?: Array<Record<string, any>>;
-    useSystemContext?: boolean;
-  }): Promise<any | AsyncGenerator<string, void, unknown>> {
-    const data: Record<string, any> = {
-      message: options.message,
-      ...(options.searchMode && {
-        search_mode: options.searchMode,
-      }),
-      ...(options.ragGenerationConfig && {
-        rag_generation_config: ensureSnakeCase(options.ragGenerationConfig),
-      }),
-      ...(options.searchSettings && {
-        search_settings: ensureSnakeCase(options.searchSettings),
-      }),
-      ...(options.taskPromptOverride && {
-        task_prompt_override: options.taskPromptOverride,
-      }),
-      ...(options.includeTitleIfAvailable !== undefined && {
-        include_title_if_available: options.includeTitleIfAvailable,
-      }),
-      ...(options.conversationId && {
-        conversation_id: options.conversationId,
-      }),
-      ...(options.tools && {
-        tools: options.tools,
-      }),
-      ...(options.maxToolContextLength && {
-        max_tool_context_length: options.maxToolContextLength,
-      }),
-      ...(options.tools && {
-        tools: options.tools,
-      }),
-      ...(typeof options.useSystemContext !== undefined && {
-        use_system_context: options.useSystemContext,
-      }),
-    };
->>>>>>> 2e57a515
 
   // Determine if streaming is enabled
   let isStream = false;
@@ -357,68 +263,6 @@
     },
   );
 }
-
-// private async *streamAgent(
-//   agentData: Record<string, any>,
-// ): AsyncGenerator<any, void, unknown> {
-//   // 1) Make a streaming request to your "retrieval/agent" endpoint
-//   //    We'll get back a browser `ReadableStream<Uint8Array>` or a Node stream (depending on environment).
-//   const responseStream = await this.client.makeRequest<ReadableStream<Uint8Array>>(
-//     "POST",
-//     "retrieval/agent",
-//     {
-//       data: agentData,
-//       headers: { "Content-Type": "application/json" },
-//       responseType: "stream",
-//     },
-//   );
-
-//   if (!responseStream) {
-//     throw new Error("No response stream received from agent endpoint");
-//   }
-
-//   // 2) Prepare to read the SSE stream line-by-line
-//   const reader = responseStream.getReader();
-//   const textDecoder = new TextDecoder("utf-8");
-
-//   let buffer = "";
-//   let currentEventType = "unknown";
-
-//   // 3) Read chunks until the stream closes
-//   while (true) {
-//     const { value, done } = await reader.read();
-//     if (done) {
-//       break; // end of stream
-//     }
-//     // Convert bytes to text
-//     const chunkStr = textDecoder.decode(value, { stream: true });
-//     buffer += chunkStr;
-
-//     // SSE messages are separated by newlines
-//     const lines = buffer.split("\n");
-//     // The last element might be a partial line, so re-buffer it
-//     buffer = lines.pop() || "";
-
-//     for (const line of lines) {
-//       const trimmed = line.trim();
-//       // Ignore empty lines or lines starting with ":"
-//       if (!trimmed || trimmed.startsWith(":")) {
-//         continue;
-//       }
-//       if (trimmed.startsWith("event:")) {
-//         // e.g. "event: message"
-//         currentEventType = trimmed.slice("event:".length).trim();
-//       } else if (trimmed.startsWith("data:")) {
-//         // e.g. "data: {...}"
-//         const dataStr = trimmed.slice("data:".length).trim();
-//         const parsed = parseSseEvent({ event: currentEventType, data: dataStr });
-//         if (parsed !== null) {
-//           yield parsed;
-//         }
-//       }
-//     }
-//   }
-// }
 
 
   /**
