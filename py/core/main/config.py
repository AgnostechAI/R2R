# FIXME: Once the agent is properly type annotated, remove the type: ignore comments
import logging
import os
from enum import Enum
from typing import Any, Optional

import toml
from pydantic import BaseModel

from ..base.abstractions import GenerationConfig
<<<<<<< HEAD
from ..base.agent.agent import RAGAgentConfig
=======
from ..base.agent.agent import AgentConfig  # type: ignore
>>>>>>> 2e57a515
from ..base.providers import AppConfig
from ..base.providers.auth import AuthConfig
from ..base.providers.crypto import CryptoConfig
from ..base.providers.database import DatabaseConfig
from ..base.providers.email import EmailConfig
from ..base.providers.embedding import EmbeddingConfig
from ..base.providers.ingestion import IngestionConfig
from ..base.providers.llm import CompletionConfig
from ..base.providers.orchestration import OrchestrationConfig
from ..base.utils import deep_update

logger = logging.getLogger()


class R2RConfig:
    current_file_path = os.path.dirname(__file__)
    config_dir_root = os.path.join(current_file_path, "..", "configs")
    default_config_path = os.path.join(
        current_file_path, "..", "..", "r2r", "r2r.toml"
    )

    CONFIG_OPTIONS: dict[str, Optional[str]] = {}
    for file_ in os.listdir(config_dir_root):
        if file_.endswith(".toml"):
            CONFIG_OPTIONS[file_.removesuffix(".toml")] = os.path.join(
                config_dir_root, file_
            )
    CONFIG_OPTIONS["default"] = None

    REQUIRED_KEYS: dict[str, list] = {
        "app": [],
        "completion": ["provider"],
        "crypto": ["provider"],
        "email": ["provider"],
        "auth": ["provider"],
        "embedding": [
            "provider",
            "base_model",
            "base_dimension",
            "batch_size",
            "add_title_as_prefix",
        ],
        "completion_embedding": [
            "provider",
            "base_model",
            "base_dimension",
            "batch_size",
            "add_title_as_prefix",
        ],
        # TODO - deprecated, remove
        "ingestion": ["provider"],
        "logging": ["provider", "log_table"],
        "database": ["provider"],
        "agent": ["generation_config"],
        "orchestration": ["provider"],
    }

    app: AppConfig
    auth: AuthConfig
    completion: CompletionConfig
    crypto: CryptoConfig
    database: DatabaseConfig
    embedding: EmbeddingConfig
    completion_embedding: EmbeddingConfig
    email: EmailConfig
    ingestion: IngestionConfig
    agent: RAGAgentConfig
    orchestration: OrchestrationConfig

    def __init__(self, config_data: dict[str, Any]):
        """
        :param config_data: dictionary of configuration parameters
        :param base_path: base path when a relative path is specified for the prompts directory
        """
        # Load the default configuration
        default_config = self.load_default_config()

        # Override the default configuration with the passed configuration
        default_config = deep_update(default_config, config_data)

        # Validate and set the configuration
        for section, keys in R2RConfig.REQUIRED_KEYS.items():
            # Check the keys when provider is set
            # TODO - remove after deprecation
            if section in ["graph", "file"] and section not in default_config:
                continue
            if "provider" in default_config[section] and (
                default_config[section]["provider"] is not None
                and default_config[section]["provider"] != "None"
                and default_config[section]["provider"] != "null"
            ):
                self._validate_config_section(default_config, section, keys)
            setattr(self, section, default_config[section])

        self.app = AppConfig.create(**self.app)  # type: ignore
        self.auth = AuthConfig.create(**self.auth, app=self.app)  # type: ignore
        self.completion = CompletionConfig.create(
            **self.completion, app=self.app
        )  # type: ignore
        self.crypto = CryptoConfig.create(**self.crypto, app=self.app)  # type: ignore
        self.email = EmailConfig.create(**self.email, app=self.app)  # type: ignore
        self.database = DatabaseConfig.create(**self.database, app=self.app)  # type: ignore
        self.embedding = EmbeddingConfig.create(**self.embedding, app=self.app)  # type: ignore
        self.completion_embedding = EmbeddingConfig.create(
            **self.completion_embedding, app=self.app
        )  # type: ignore
        self.ingestion = IngestionConfig.create(**self.ingestion, app=self.app)  # type: ignore
<<<<<<< HEAD
        self.agent = RAGAgentConfig.create(**self.agent, app=self.app)  # type: ignore
        self.orchestration = OrchestrationConfig.create(**self.orchestration, app=self.app)  # type: ignore
=======
        self.agent = AgentConfig.create(**self.agent, app=self.app)  # type: ignore
        self.orchestration = OrchestrationConfig.create(
            **self.orchestration, app=self.app
        )  # type: ignore
>>>>>>> 2e57a515

        IngestionConfig.set_default(**self.ingestion.dict())

        # override GenerationConfig defaults
        if self.completion.generation_config:
            GenerationConfig.set_default(
                **self.completion.generation_config.dict()
            )

    def _validate_config_section(
        self, config_data: dict[str, Any], section: str, keys: list
    ):
        if section not in config_data:
            raise ValueError(f"Missing '{section}' section in config")
        if missing_keys := [
            key for key in keys if key not in config_data[section]
        ]:
            raise ValueError(
                f"Missing required keys in '{section}' config: {', '.join(missing_keys)}"
            )

    @classmethod
    def from_toml(cls, config_path: Optional[str] = None) -> "R2RConfig":
        if config_path is None:
            config_path = R2RConfig.default_config_path

        # Load configuration from TOML file
        with open(config_path, encoding="utf-8") as f:
            config_data = toml.load(f)

        return cls(config_data)

    def to_toml(self):
        config_data = {}
        for section in R2RConfig.REQUIRED_KEYS.keys():
            section_data = self._serialize_config(getattr(self, section))
            if isinstance(section_data, dict):
                # Remove app from nested configs before serializing
                section_data.pop("app", None)
            config_data[section] = section_data
        return toml.dumps(config_data)

    @classmethod
    def load_default_config(cls) -> dict:
        with open(R2RConfig.default_config_path, encoding="utf-8") as f:
            return toml.load(f)

    @staticmethod
    def _serialize_config(config_section: Any):
        """Serialize config section while excluding internal state."""
        if isinstance(config_section, dict):
            return {
                R2RConfig._serialize_key(k): R2RConfig._serialize_config(v)
                for k, v in config_section.items()
                if k != "app"  # Exclude app from serialization
            }
        elif isinstance(config_section, (list, tuple)):
            return [
                R2RConfig._serialize_config(item) for item in config_section
            ]
        elif isinstance(config_section, Enum):
            return config_section.value
        elif isinstance(config_section, BaseModel):
            data = config_section.model_dump(exclude_none=True)
            data.pop("app", None)  # Remove app from the serialized data
            return R2RConfig._serialize_config(data)
        else:
            return config_section

    @staticmethod
    def _serialize_key(key: Any) -> str:
        return key.value if isinstance(key, Enum) else str(key)

    @classmethod
    def load(
        cls,
        config_name: Optional[str] = None,
        config_path: Optional[str] = None,
    ) -> "R2RConfig":
        if config_path and config_name:
            raise ValueError(
                f"Cannot specify both config_path and config_name. Got: {config_path}, {config_name}"
            )

        if config_path := os.getenv("R2R_CONFIG_PATH") or config_path:
            return cls.from_toml(config_path)

        config_name = os.getenv("R2R_CONFIG_NAME") or config_name or "default"
        if config_name not in R2RConfig.CONFIG_OPTIONS:
            raise ValueError(f"Invalid config name: {config_name}")
        return cls.from_toml(R2RConfig.CONFIG_OPTIONS[config_name])<|MERGE_RESOLUTION|>--- conflicted
+++ resolved
@@ -8,11 +8,7 @@
 from pydantic import BaseModel
 
 from ..base.abstractions import GenerationConfig
-<<<<<<< HEAD
 from ..base.agent.agent import RAGAgentConfig
-=======
-from ..base.agent.agent import AgentConfig  # type: ignore
->>>>>>> 2e57a515
 from ..base.providers import AppConfig
 from ..base.providers.auth import AuthConfig
 from ..base.providers.crypto import CryptoConfig
@@ -120,15 +116,10 @@
             **self.completion_embedding, app=self.app
         )  # type: ignore
         self.ingestion = IngestionConfig.create(**self.ingestion, app=self.app)  # type: ignore
-<<<<<<< HEAD
         self.agent = RAGAgentConfig.create(**self.agent, app=self.app)  # type: ignore
-        self.orchestration = OrchestrationConfig.create(**self.orchestration, app=self.app)  # type: ignore
-=======
-        self.agent = AgentConfig.create(**self.agent, app=self.app)  # type: ignore
         self.orchestration = OrchestrationConfig.create(
             **self.orchestration, app=self.app
         )  # type: ignore
->>>>>>> 2e57a515
 
         IngestionConfig.set_default(**self.ingestion.dict())
 
